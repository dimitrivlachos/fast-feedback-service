name: Docker Image CI

on:
  push:
    branches: ["main"]
    # tags: ["v*"]  # Uncomment to trigger on version tags
  pull_request:
    branches: ["main"]

jobs:

  build:
    strategy:
      matrix:
        include:
          - runner: ubuntu-latest
            platform: linux/amd64
            tag-suffix: amd64
          - runner: ubuntu-24.04-arm
            platform: linux/arm64
            tag-suffix: arm64

    runs-on: ${{ matrix.runner }}

    steps:
      - uses: actions/checkout@v4
        with:
          submodules: true
      - name: Set up Docker Buildx
        uses: docker/setup-buildx-action@v3
      - name: Login to GitHub Container Registry
        uses: docker/login-action@v3
        with:
          registry: ghcr.io
          username: ${{ github.actor }}
          password: ${{ secrets.GITHUB_TOKEN }}

      - name: Generate image tags
        id: tags
        run: |
          # Use the current repository name
<<<<<<< HEAD
          IMAGE_NAME="ghcr.io/${{ github.repository_owner }}/$(echo ${{ github.repository }} | cut -d'/' -f2)"
=======
          IMAGE_NAME="ghcr.io/$(echo ${{ github.repository }} | tr '[:upper:]' '[:lower:]')"
>>>>>>> dee4a5cf
          echo "image-name=${IMAGE_NAME}" >> $GITHUB_OUTPUT

          if [ "${{ github.event_name }}" == "pull_request" ]; then
            echo "suffix=pr-${{ github.event.pull_request.number }}-${{ matrix.tag-suffix }}" >> $GITHUB_OUTPUT
            echo "manifest-tag=pr-${{ github.event.pull_request.number }}" >> $GITHUB_OUTPUT
          else
            echo "suffix=${{ matrix.tag-suffix }}" >> $GITHUB_OUTPUT
            echo "manifest-tag=latest" >> $GITHUB_OUTPUT
          fi

      - name: Build and push Docker image
        if: ${{github.event.pull_request.head.repo.full_name == github.repository || github.event_name == 'push'}}
        id: push
        uses: docker/build-push-action@v5
        with:
          context: .
          platforms: ${{ matrix.platform }}
          push: true
          tags: ${{ steps.tags.outputs.image-name }}:${{ steps.tags.outputs.suffix }}

  create-manifest:
    if: ${{github.event.pull_request.head.repo.full_name == github.repository || github.event_name == 'push'}}
    needs: build
    runs-on: ubuntu-latest

    steps:
      - name: Login to GitHub Container Registry
        uses: docker/login-action@v3
        with:
          registry: ghcr.io
          username: ${{ github.actor }}
          password: ${{ secrets.GITHUB_TOKEN }}

      - name: Determine tags
        id: tags
        run: |
          # Use the current repository name
<<<<<<< HEAD
          IMAGE_NAME="ghcr.io/${{ github.repository_owner }}/$(echo ${{ github.repository }} | cut -d'/' -f2)"
=======
          IMAGE_NAME="ghcr.io/$(echo ${{ github.repository }} | tr '[:upper:]' '[:lower:]')"
>>>>>>> dee4a5cf
          echo "image-name=${IMAGE_NAME}" >> $GITHUB_OUTPUT

          if [ "${{ github.event_name }}" == "pull_request" ]; then
            echo "manifest-tag=pr-${{ github.event.pull_request.number }}" >> $GITHUB_OUTPUT
            echo "amd64-tag=pr-${{ github.event.pull_request.number }}-amd64" >> $GITHUB_OUTPUT
            echo "arm64-tag=pr-${{ github.event.pull_request.number }}-arm64" >> $GITHUB_OUTPUT
          else
            echo "manifest-tag=latest" >> $GITHUB_OUTPUT
            echo "amd64-tag=amd64" >> $GITHUB_OUTPUT
            echo "arm64-tag=arm64" >> $GITHUB_OUTPUT
          fi

      - name: Create and push multi-arch manifest
        run: |
          docker buildx imagetools create -t ${{ steps.tags.outputs.image-name }}:${{ steps.tags.outputs.manifest-tag }} \
            ${{ steps.tags.outputs.image-name }}:${{ steps.tags.outputs.amd64-tag }} \
            ${{ steps.tags.outputs.image-name }}:${{ steps.tags.outputs.arm64-tag }}<|MERGE_RESOLUTION|>--- conflicted
+++ resolved
@@ -39,11 +39,7 @@
         id: tags
         run: |
           # Use the current repository name
-<<<<<<< HEAD
-          IMAGE_NAME="ghcr.io/${{ github.repository_owner }}/$(echo ${{ github.repository }} | cut -d'/' -f2)"
-=======
           IMAGE_NAME="ghcr.io/$(echo ${{ github.repository }} | tr '[:upper:]' '[:lower:]')"
->>>>>>> dee4a5cf
           echo "image-name=${IMAGE_NAME}" >> $GITHUB_OUTPUT
 
           if [ "${{ github.event_name }}" == "pull_request" ]; then
@@ -81,11 +77,7 @@
         id: tags
         run: |
           # Use the current repository name
-<<<<<<< HEAD
-          IMAGE_NAME="ghcr.io/${{ github.repository_owner }}/$(echo ${{ github.repository }} | cut -d'/' -f2)"
-=======
           IMAGE_NAME="ghcr.io/$(echo ${{ github.repository }} | tr '[:upper:]' '[:lower:]')"
->>>>>>> dee4a5cf
           echo "image-name=${IMAGE_NAME}" >> $GITHUB_OUTPUT
 
           if [ "${{ github.event_name }}" == "pull_request" ]; then
