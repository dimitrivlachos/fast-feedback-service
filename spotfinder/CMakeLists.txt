project(spotfinder CXX CUDA)

find_package(LZ4 REQUIRED)
find_package(Bitshuffle REQUIRED)
find_package(CUDAToolkit REQUIRED)
find_package(Boost REQUIRED COMPONENTS graph)
find_package(lodepng)

add_executable(spotfinder
    spotfinder.cc
    spotfinder.cu
    shmread.cc
    cbfread.cc
<<<<<<< HEAD
    kernels/erosion.cu
    kernels/thresholding.cu
=======
    kernels/masking.cu
>>>>>>> 3efdb292
)
target_link_libraries(spotfinder
    PRIVATE
    fmt
    h5read
    argparse
    standalone
    LZ4::LZ4
    Bitshuffle::bitshuffle
    CUDA::cudart
    CUDA::nppif
    Boost::graph
    lodepng
    nlohmann_json::nlohmann_json
)
<<<<<<< HEAD
target_compile_options(spotfinder PRIVATE "$<$<AND:$<CONFIG:Debug>,$<COMPILE_LANGUAGE:CUDA>>:-G>")
include_directories(./kernels)
=======
target_compile_options(spotfinder PRIVATE "$<$<AND:$<CONFIG:Debug>,$<COMPILE_LANGUAGE:CUDA>>:-G>")
>>>>>>> 3efdb292
<|MERGE_RESOLUTION|>--- conflicted
+++ resolved
@@ -11,12 +11,9 @@
     spotfinder.cu
     shmread.cc
     cbfread.cc
-<<<<<<< HEAD
+    kernels/masking.cu
     kernels/erosion.cu
     kernels/thresholding.cu
-=======
-    kernels/masking.cu
->>>>>>> 3efdb292
 )
 target_link_libraries(spotfinder
     PRIVATE
@@ -32,9 +29,4 @@
     lodepng
     nlohmann_json::nlohmann_json
 )
-<<<<<<< HEAD
-target_compile_options(spotfinder PRIVATE "$<$<AND:$<CONFIG:Debug>,$<COMPILE_LANGUAGE:CUDA>>:-G>")
-include_directories(./kernels)
-=======
-target_compile_options(spotfinder PRIVATE "$<$<AND:$<CONFIG:Debug>,$<COMPILE_LANGUAGE:CUDA>>:-G>")
->>>>>>> 3efdb292
+target_compile_options(spotfinder PRIVATE "$<$<AND:$<CONFIG:Debug>,$<COMPILE_LANGUAGE:CUDA>>:-G>")