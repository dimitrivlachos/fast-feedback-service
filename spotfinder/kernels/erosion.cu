--- conflicted
+++ resolved
@@ -4,304 +4,6 @@
 #include "../spotfinder.cuh"
 #include "erosion.cuh"
 
-<<<<<<< HEAD
-namespace cg = cooperative_groups;
-
-#pragma region Device Functions
-/**
- * @brief Load central pixels into shared memory.
- * @param block The cooperative group for the current block.
- * @param erosion_mask Pointer to the erosion_mask data.
- * @param shared_erosion_mask Pointer to the shared memory buffer.
- * @param erosion_mask_pitch The pitch (width in bytes) of the erosion_mask data.
- * @param width The width of the image.
- * @param height The height of the image.
- * @param radius The radius around each masked pixel to be considered.
- */
-__device__ void load_central_pixels(cg::thread_block block,
-                                    const uint8_t *erosion_mask,
-                                    uint8_t *shared_erosion_mask,
-                                    size_t erosion_mask_pitch,
-                                    int width,
-                                    int height,
-                                    int radius) {
-    int x = block.group_index().x * block.group_dim().x + block.thread_index().x;
-    int y = block.group_index().y * block.group_dim().y + block.thread_index().y;
-    int local_x = block.thread_index().x + radius;
-    int local_y = block.thread_index().y + radius;
-    int shared_width = block.group_dim().x + 2 * radius;
-
-    // Load central pixels into shared memory
-    if (x < width && y < height) {
-        shared_erosion_mask[local_y * shared_width + local_x] =
-          erosion_mask[y * erosion_mask_pitch + x];
-    } else {
-        shared_erosion_mask[local_y * shared_width + local_x] = VALID_PIXEL;
-    }
-}
-
-/**
- * @brief Load border pixels into shared memory.
- * @param block The cooperative group for the current block.
- * @param erosion_mask Pointer to the erosion_mask data.
- * @param shared_erosion_mask Pointer to the shared memory buffer.
- * @param erosion_mask_pitch The pitch (width in bytes) of the erosion_mask data.
- * @param width The width of the image.
- * @param height The height of the image.
- * @param radius The radius around each masked pixel to be considered.
- */
-__device__ void load_border_pixels(cg::thread_block block,
-                                   const uint8_t *erosion_mask,
-                                   uint8_t *shared_erosion_mask,
-                                   size_t erosion_mask_pitch,
-                                   int width,
-                                   int height,
-                                   int radius) {
-    // Calculate the global x and y coordinates for the current thread
-    int x = block.group_index().x * block.group_dim().x + block.thread_index().x;
-    int y = block.group_index().y * block.group_dim().y + block.thread_index().y;
-
-    // Calculate the x and y coordinates in shared memory, including the border
-    int local_x = block.thread_index().x + radius;
-    int local_y = block.thread_index().y + radius;
-
-    // Calculate the width and height of the shared memory buffer, including the border
-    int shared_width = block.group_dim().x + 2 * radius;
-    int shared_height = block.group_dim().y + 2 * radius;
-
-    // Load top and bottom borders.
-    if (block.thread_index().y < radius) {  // If the thread is in the top border region
-        // Compute the clamped global y-coordinate for the top border pixel.
-        int top_border_y = max(global_y - radius, 0);
-        // Store the top border pixel into shared memory.
-        shared_erosion_mask[(block.thread_index().y) * shared_width + local_x] =
-          erosion_mask[top_border_y * erosion_mask_pitch + global_x];
-
-        // Compute the clamped global y-coordinate for the bottom border pixel.
-        int bottom_border_y = min(global_y + block.group_dim().y, height - 1);
-        // Store the bottom border pixel into shared memory.
-        shared_erosion_mask[(local_y + block.group_dim().y) * shared_width + local_x] =
-          erosion_mask[bottom_border_y * erosion_mask_pitch + global_x];
-    }
-
-    // Load left and right borders.
-    if (block.thread_index().x
-        < radius) {  // If the thread is in the left border region
-        // Compute the clamped global x-coordinate for the left border pixel.
-        int left_border_x = max(global_x - radius, 0);
-        // Store the left border pixel into shared memory.
-        shared_erosion_mask[local_y * shared_width + block.thread_index().x] =
-          erosion_mask[global_y * erosion_mask_pitch + left_border_x];
-
-        // Compute the clamped global x-coordinate for the right border pixel.
-        int right_border_x = min(global_x + block.group_dim().x, width - 1);
-        // Store the right border pixel into shared memory.
-        shared_erosion_mask[local_y * shared_width + (local_x + block.group_dim().x)] =
-          erosion_mask[global_y * erosion_mask_pitch + right_border_x];
-    }
-
-    // Load corner pixels into shared memory.
-    // Only threads with x and y indices less than the radius participate.
-    if (block.thread_index().x < radius
-        && block.thread_index().y
-             < radius) {  // If the thread is in the top-left corner region
-        // Compute the clamped global coordinates for the top-left corner pixel.
-        int top_left_x = max(global_x - radius, 0);
-        int top_left_y = max(global_y - radius, 0);
-        // Store the top-left corner pixel into shared memory.
-        shared_erosion_mask[block.thread_index().y * shared_width
-                            + block.thread_index().x] =
-          erosion_mask[top_left_y * erosion_mask_pitch + top_left_x];
-
-        // Compute the clamped global coordinates for the top-right corner pixel.
-        int top_right_x = min(global_x + block.group_dim().x, width - 1);
-        int top_right_y = max(global_y - radius, 0);
-        // Store the top-right corner pixel into shared memory.
-        shared_erosion_mask[block.thread_index().y * shared_width
-                            + (local_x + block.group_dim().x)] =
-          erosion_mask[top_right_y * erosion_mask_pitch + top_right_x];
-
-        // Compute the clamped global coordinates for the bottom-left corner pixel.
-        int bottom_left_x = max(global_x - radius, 0);
-        int bottom_left_y = min(global_y + block.group_dim().y, height - 1);
-        // Store the bottom-left corner pixel into shared memory.
-        shared_erosion_mask[(local_y + block.group_dim().y) * shared_width
-                            + block.thread_index().x] =
-          erosion_mask[bottom_left_y * erosion_mask_pitch + bottom_left_x];
-
-        // Compute the clamped global coordinates for the bottom-right corner pixel.
-        int bottom_right_x = min(global_x + block.group_dim().x, width - 1);
-        int bottom_right_y = min(global_y + block.group_dim().y, height - 1);
-        // Store the bottom-right corner pixel into shared memory.
-        shared_erosion_mask[(local_y + block.group_dim().y) * shared_width
-                            + (local_x + block.group_dim().x)] =
-          erosion_mask[bottom_right_y * erosion_mask_pitch + bottom_right_x];
-    }
-}
-
-/**
- * @brief Determine if the current pixel should be erased based on the erosion_mask.
- * @param block The cooperative group for the current block.
- * @param shared_erosion_mask Pointer to the shared memory buffer.
- * @param radius The radius around each masked pixel to be considered.
- * @param distance_threshold The maximum Chebyshev distance for erasing the current pixel.
- * @return True if the current pixel should be erased, false otherwise.
- */
-__device__ bool determine_erasure(cg::thread_block block,
-                                  const uint8_t *shared_erosion_mask,
-                                  int radius,
-                                  int distance_threshold) {
-    int local_x = block.thread_index().x + radius;
-    int local_y = block.thread_index().y + radius;
-    int shared_width = block.group_dim().x + 2 * radius;
-
-    bool should_erase = false;
-    for (int i = -radius; i <= radius; ++i) {
-        for (int j = -radius; j <= radius; ++j) {
-            if (shared_erosion_mask[(local_y + j) * shared_width + (local_x + i)]
-                == MASKED_PIXEL) {
-                int chebyshev_distance = max(abs(i), abs(j));
-                if (chebyshev_distance <= distance_threshold) {
-                    should_erase = true;
-                    break;
-                }
-            }
-        }
-        if (should_erase) {
-            break;
-        }
-    }
-    return should_erase;
-}
-
-// __global__ void determine_erasure_kernel(const uint8_t *shared_erosion_mask,
-//                                          int shared_width,
-//                                          int local_x,
-//                                          int local_y,
-//                                          int radius,
-//                                          int distance_threshold,
-//                                          unsigned int *should_erase) {
-//     int i = threadIdx.x - radius;
-//     int j = threadIdx.y - radius;
-
-//     if (shared_erosion_mask[(local_y + j) * shared_width + (local_x + i)] == MASKED_PIXEL) {
-//         int chebyshev_distance = max(abs(i), abs(j));
-//         if (chebyshev_distance <= distance_threshold) {
-//             atomicExch(should_erase, 1u);
-//         }
-//     }
-// }
-
-/**
- * @brief Device function to determine if the current pixel should be erased using dynamic parallelism.
- * @param shared_erosion_mask Pointer to the shared memory buffer.
- * @param threadParams Thread-specific information for the current thread.
- * @param radius The radius around each masked pixel to be considered.
- * @param distance_threshold The maximum Chebyshev distance for erasing the current pixel.
- * @return True if the current pixel should be erased, false otherwise.
- */
-// __device__ bool launch_determine_erasure_kernel(const uint8_t *shared_erosion_mask,
-//                                                 const KernelThreadParams &threadParams,
-//                                                 int radius,
-//                                                 int distance_threshold) {
-//     // Allocate memory for the erasure flag
-//     unsigned int *d_should_erase;
-//     cudaMalloc(&d_should_erase, sizeof(unsigned int));
-//     cudaMemset(d_should_erase, 0, sizeof(unsigned int));
-
-//     // Launch the erasure determination kernel
-//     dim3 erasure_block_size(2 * radius + 1, 2 * radius + 1);
-//     determine_erasure_kernel<<<1, erasure_block_size>>>(shared_erosion_mask,
-//                                                         threadParams.shared_width,
-//                                                         threadParams.local_x,
-//                                                         threadParams.local_y,
-//                                                         radius,
-//                                                         distance_threshold,
-//                                                         d_should_erase);
-
-//     // Copy the result back to the host
-//     unsigned int h_should_erase_uint;
-//     cudaMemcpy(&h_should_erase_uint,
-//                d_should_erase,
-//                sizeof(unsigned int),
-//                cudaMemcpyDeviceToHost);
-//     cudaFree(d_should_erase);
-
-//     return h_should_erase_uint == 1u;
-// }
-#pragma endregion Device Functions
-
-#pragma region Erosion kernel(s)
-/**
- * @brief CUDA kernel to apply erosion based on the erosion_mask and update the erosion_mask.
- * 
- * This kernel uses shared memory to store a local copy of the erosion_mask for each block.
- * 
- * @param erosion_mask Pointer to the erosion_mask data indicating valid pixels to be eroded.
- * @param erosion_mask_pitch The pitch (width in bytes) of the erosion_mask data.
- * @param width The width of the image.
- * @param height The height of the image.
- * @param radius The radius around each masked pixel to also be masked.
- */
-__global__ void erosion_kernel(
-  uint8_t __restrict__ *erosion_mask,
-  // __restrict__ is a hint to the compiler that the two pointers are not
-  // aliased, allowing the compiler to perform more agressive optimizations
-  size_t erosion_mask_pitch,
-  int width,
-  int height,
-  uint8_t radius) {
-    // Declare shared memory to store a local copy of the erosion_mask for the block
-    extern __shared__ uint8_t shared_erosion_mask[];
-
-    // Create a cooperative group for the current block
-    cg::thread_block block = cg::this_thread_block();
-
-    // Load central pixels
-    load_central_pixels(block,
-                        erosion_mask,
-                        shared_erosion_mask,
-                        erosion_mask_pitch,
-                        width,
-                        height,
-                        radius);
-
-    // Load border pixels
-    load_border_pixels(block,
-                       erosion_mask,
-                       shared_erosion_mask,
-                       erosion_mask_pitch,
-                       width,
-                       height,
-                       radius);
-
-    // Synchronize threads to ensure all shared memory is loaded
-    block.sync();
-
-    /*
-     * If the current pixel is outside the image bounds, return without doing anything.
-     * We do this after loading shared memory as it may be necessary for this thread 
-     * to load border pixels.
-    */
-    int x = block.group_index().x * block.group_dim().x + block.thread_index().x;
-    int y = block.group_index().y * block.group_dim().y + block.thread_index().y;
-
-    if (x == 0 && y == 0) {
-        printf("group dim x: %d\n", block.group_dim().x);
-        printf("group dim y: %d\n", block.group_dim().y);
-    }
-
-    // Return if the current pixel is outside the image bounds
-    if (x >= width || y >= height) return;
-
-    /*
-     * If the current pixel is not a signal pixel, mark it as valid and return.
-     * We do not need to perform erosion on non-signal pixels, but we need them
-     * to be marked as valid in order to allow the background calculation to proceed.
-    */
-    if (erosion_mask[y * erosion_mask_pitch + x] == 0) {
-        erosion_mask[y * erosion_mask_pitch + x] = VALID_PIXEL;
-=======
 // Macro to get the value of a pitched array
 #define GET_PITCHED_VALUE(array, pitch, x, y) (array[y * pitch + x])
 
@@ -337,7 +39,6 @@
          * the unecessary processing and does this at the end.
         */
         erosion_mask[y * erosion_mask_pitch + x] = 1;
->>>>>>> 1ec4857d
         return;
     }
     // Calculate the bounds of the erosion kernel
@@ -349,19 +50,6 @@
     bool should_erase = false;
     constexpr uint8_t chebyshev_distance_threshold = 2;
 
-<<<<<<< HEAD
-    // Determine if the current pixel should be erased
-    bool should_erase = determine_erasure(
-      block, shared_erosion_mask, radius, chebyshev_distance_threshold);
-    // DIALS uses 2 as the Chebyshev distance threshold for erasing pixels
-
-    // dynamic parrelism based
-    // bool should_erase_gpu =
-    //   launch_determine_erasure_kernel(shared_erosion_mask,
-    //                                   threadParams,
-    //                                   radius,
-    //                                   2);  // Use 2 as the Chebyshev distance threshold
-=======
     // Iterate over the kernel bounds
     for (int kernel_x = x_start; kernel_x < x_end; ++kernel_x) {
         for (int kernel_y = y_start; kernel_y < y_end; ++kernel_y) {
@@ -384,34 +72,13 @@
             }
         }
     }
->>>>>>> 1ec4857d
 
 termination:
     if (should_erase) {
-<<<<<<< HEAD
-        /*
-         * Erase the pixel from the background mask. This is done by setting the pixel
-         * as valid (i.e. not masked) in the erosion_mask data. This allows the pixel to be
-         * considered as a background pixel in the background calculation as it is not
-         * considered part of the signal.
-        */
-        erosion_mask[y * erosion_mask_pitch + x] = VALID_PIXEL;
-    } else {
-        /*
-         * If the pixel should not be erased, this means that it is part of the signal.
-         * and needs to be marked as masked in the erosion_mask data. This prevents the pixel
-         * from being considered as part of the background in the background calculation.
-        */
-
-        // Invert 'valid' signal spot to 'masked' background spots
-        erosion_mask[y * erosion_mask_pitch + x] =
-          !erosion_mask[y * erosion_mask_pitch + x];
-=======
         erosion_mask[y * erosion_mask_pitch + x] = 1;
     } else {
         erosion_mask[y * erosion_mask_pitch + x] =
           !dispersion_mask[y * dispersion_mask_pitch + x];
->>>>>>> 1ec4857d
     }
 }
 #pragma enregion Erosion kernel