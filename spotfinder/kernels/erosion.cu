--- conflicted
+++ resolved
@@ -75,21 +75,13 @@
         int top_border_y = max(global_y - radius, 0);
         // Store the top border pixel into shared memory.
         shared_mask[(block.thread_index().y) * shared_width + local_x] =
-<<<<<<< HEAD
-          mask[top_border_y * mask_pitch + global_x];
-=======
           erosion_mask[top_border_y * erosion_mask_pitch + global_x];
->>>>>>> 6996c83e
 
         // Compute the clamped global y-coordinate for the bottom border pixel.
         int bottom_border_y = min(global_y + block.group_dim().y, height - 1);
         // Store the bottom border pixel into shared memory.
         shared_mask[(local_y + block.group_dim().y) * shared_width + local_x] =
-<<<<<<< HEAD
-          mask[bottom_border_y * mask_pitch + global_x];
-=======
           erosion_mask[bottom_border_y * erosion_mask_pitch + global_x];
->>>>>>> 6996c83e
     }
 
     // Load the left and right borders into shared memory.
@@ -100,21 +92,13 @@
         int left_border_x = max(global_x - radius, 0);
         // Store the left border pixel into shared memory.
         shared_mask[local_y * shared_width + block.thread_index().x] =
-<<<<<<< HEAD
-          mask[global_y * mask_pitch + left_border_x];
-=======
           erosion_mask[global_y * erosion_mask_pitch + left_border_x];
->>>>>>> 6996c83e
 
         // Compute the clamped global x-coordinate for the right border pixel.
         int right_border_x = min(global_x + block.group_dim().x, width - 1);
         // Store the right border pixel into shared memory.
         shared_mask[local_y * shared_width + (local_x + block.group_dim().x)] =
-<<<<<<< HEAD
-          mask[global_y * mask_pitch + right_border_x];
-=======
           erosion_mask[global_y * erosion_mask_pitch + right_border_x];
->>>>>>> 6996c83e
     }
 
     // Load corner pixels into shared memory.
@@ -127,11 +111,7 @@
         int top_left_y = max(global_y - radius, 0);
         // Store the top-left corner pixel into shared memory.
         shared_mask[block.thread_index().y * shared_width + block.thread_index().x] =
-<<<<<<< HEAD
-          mask[top_left_y * mask_pitch + top_left_x];
-=======
           erosion_mask[top_left_y * erosion_mask_pitch + top_left_x];
->>>>>>> 6996c83e
 
         // Compute the clamped global coordinates for the top-right corner pixel.
         int top_right_x = min(global_x + block.group_dim().x, width - 1);
@@ -139,11 +119,7 @@
         // Store the top-right corner pixel into shared memory.
         shared_mask[block.thread_index().y * shared_width
                     + (local_x + block.group_dim().x)] =
-<<<<<<< HEAD
-          mask[top_right_y * mask_pitch + top_right_x];
-=======
           erosion_mask[top_right_y * erosion_mask_pitch + top_right_x];
->>>>>>> 6996c83e
 
         // Compute the clamped global coordinates for the bottom-left corner pixel.
         int bottom_left_x = max(global_x - radius, 0);
@@ -151,11 +127,7 @@
         // Store the bottom-left corner pixel into shared memory.
         shared_mask[(local_y + block.group_dim().y) * shared_width
                     + block.thread_index().x] =
-<<<<<<< HEAD
-          mask[bottom_left_y * mask_pitch + bottom_left_x];
-=======
           erosion_mask[bottom_left_y * erosion_mask_pitch + bottom_left_x];
->>>>>>> 6996c83e
 
         // Compute the clamped global coordinates for the bottom-right corner pixel.
         int bottom_right_x = min(global_x + block.group_dim().x, width - 1);
@@ -163,11 +135,7 @@
         // Store the bottom-right corner pixel into shared memory.
         shared_mask[(local_y + block.group_dim().y) * shared_width
                     + (local_x + block.group_dim().x)] =
-<<<<<<< HEAD
-          mask[bottom_right_y * mask_pitch + bottom_right_x];
-=======
           erosion_mask[bottom_right_y * erosion_mask_pitch + bottom_right_x];
->>>>>>> 6996c83e
     }
 }
 
