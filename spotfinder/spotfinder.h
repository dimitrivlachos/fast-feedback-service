--- conflicted
+++ resolved
@@ -6,10 +6,7 @@
 #include <nlohmann/json.hpp>
 
 #include "common.hpp"
-<<<<<<< HEAD
-=======
 #include "cuda_common.hpp"
->>>>>>> 38230528
 #include "h5read.h"
 
 #define VALID_PIXEL 1
