/**
 * Basic Naive Kernel
 * 
 * Does spotfinding in-kernel, without in-depth performance tweaking.
 * 
 */

// #include <bitshuffle.h>
#include <cooperative_groups.h>
#include <cooperative_groups/reduce.h>
#include <fmt/core.h>
#include <fmt/os.h>
#include <lodepng.h>

#include "kernels/erosion.cuh"
#include "spotfinder.cuh"

namespace cg = cooperative_groups;

#pragma region Res Mask Functions
/**
 * @brief Function to calculate the distance of a pixel from the beam center.
 * @param x The x-coordinate of the pixel in the image
 * @param y The y-coordinate of the pixel in the image
 * @param center_x The x-coordinate of the pixel beam center in the image
 * @param center_y The y-coordinate of the pixel beam center in the image
 * @param pixel_size_x The pixel size of the detector in the x-direction in mm
 * @param pixel_size_y The pixel size of the detector in the y-direction in mm
 * @return The calculated distance from the beam center in mm
*/
__device__ float get_distance_from_centre(float x,
                                          float y,
                                          float centre_x,
                                          float centre_y,
                                          float pixel_size_x,
                                          float pixel_size_y) {
    /*
     * Since this calculation is for a broad, general exclusion, we can
     * use basic Pythagoras to calculate the distance from the center.
    */
    float dx = (x - centre_x) * pixel_size_x;
    float dy = (y - centre_y) * pixel_size_y;
    return sqrtf(dx * dx + dy * dy);
}

/**
 * @brief Function to calculate the interplanar distance of a reflection.
 * The interplanar distance is calculated using the formula:
 *         d = λ / (2 * sin(ϴ))
 * @param wavelength The wavelength of the X-ray beam in Å
 * @param distance_to_detector The distance from the sample to the detector in mm
 * @param distance_from_center The distance of the reflection from the beam center in mm
 * @return The calculated d value
*/
__device__ float get_resolution(float wavelength,
                                float distance_to_detector,
                                float distance_from_centre) {
    /*
     * Since the angle calculated is, in fact, 2ϴ, we halve to get the
     * proper value of ϴ
    */
    float theta = 0.5 * atanf(distance_from_centre / distance_to_detector);
    return wavelength / (2 * sinf(theta));
}
#pragma endregion Res Mask Functions

#pragma region Res Mask Kernel
/**
 * @brief CUDA kernel to apply a resolution mask for an image.
 *
 * This kernel calculates the resolution for each pixel in an image based on the
 * distance from the beam center and the detector properties. It then masks out
 * pixels whose resolution falls outside the specified range [dmin, dmax],
 * provided that the pixel is not already masked, by setting the mask value of
 * the pixel to 0 in the mask data.
 *
 * @param mask Pointer to the mask data indicating valid pixels.
 * @param mask_pitch The pitch (width in bytes) of the mask data.
 * @param width The width of the image.
 * @param height The height of the image.
 * @param wavelength The wavelength of the X-ray beam in Ångströms.
 * @param distance_to_detector The distance from the sample to the detector in mm.
 * @param beam_center_x The x-coordinate of the beam center in the image.
 * @param beam_center_y The y-coordinate of the beam center in the image.
 * @param pixel_size_x The pixel size of the detector in the x-direction in mm.
 * @param pixel_size_y The pixel size of the detector in the y-direction in mm.
 * @param dmin The minimum resolution (d-spacing) threshold.
 * @param dmax The maximum resolution (d-spacing) threshold.
 */
__global__ void apply_resolution_mask(uint8_t *mask,
                                      size_t mask_pitch,
                                      int width,
                                      int height,
                                      float wavelength,
                                      float distance_to_detector,
                                      float beam_center_x,
                                      float beam_center_y,
                                      float pixel_size_x,
                                      float pixel_size_y,
                                      float dmin,
                                      float dmax) {
    int x = blockIdx.x * blockDim.x + threadIdx.x;
    int y = blockIdx.y * blockDim.y + threadIdx.y;

    if (x > width || y > height) return;  // Out of bounds

    if (mask[y * mask_pitch + x] == MASKED_PIXEL) {  // Check if the pixel is masked
        /*
        * If the pixel is already masked, we don't need to calculate the
        * resolution for it, so we can just leave it masked
        */
        return;
    }

    float distance_from_centre = get_distance_from_centre(
      x, y, beam_center_x, beam_center_y, pixel_size_x, pixel_size_y);
    float resolution =
      get_resolution(wavelength, distance_to_detector, distance_from_centre);

    // Check if dmin is set and if the resolution is below it
    if (dmin > 0 && resolution < dmin) {
        mask[y * mask_pitch + x] = MASKED_PIXEL;
        return;
    }

    // Check if dmax is set and if the resolution is above it
    if (dmax > 0 && resolution > dmax) {
        mask[y * mask_pitch + x] = MASKED_PIXEL;
        return;
    }

    // If the pixel is not masked and the resolution is within the limits, set the resolution mask to 1
    mask[y * mask_pitch + x] = VALID_PIXEL;
    // ⛔🧊
}

/**
 * @brief Host function to launch the apply_resolution_mask kernel.
 *
 * This function sets up the kernel execution parameters and launches the
 * apply_resolution_mask kernel to generate and apply a resolution mask
 * onto the base mask for the detector.
 *
 * @param blocks The dimensions of the grid of blocks.
 * @param threads The dimensions of the grid of threads within each block.
 * @param shared_memory The size of shared memory required per block (in bytes).
 * @param stream The CUDA stream to execute the kernel.
 * @param mask Device pointer to the mask data indicating valid pixels.
 * @param params The parameters required to calculate the resolution mask.  
 */
void call_apply_resolution_mask(dim3 blocks,
                                dim3 threads,
                                size_t shared_memory,
                                cudaStream_t stream,
                                uint8_t *mask,
                                ResolutionMaskParams params) {
    // Launch the kernel
    apply_resolution_mask<<<blocks, threads, shared_memory, stream>>>(
      mask,
      params.mask_pitch,
      params.width,
      params.height,
      params.wavelength,
      params.detector.distance,
      params.detector.beam_center_x,
      params.detector.beam_center_y,
      params.detector.pixel_size_x,
      params.detector.pixel_size_y,
      params.dmin,
      params.dmax);
}
#pragma endregion Res Mask Kernel

#pragma region Spotfinding Functions
/**
 * @brief Calculate the sum, sum of squares, and count of valid pixels in the neighborhood.
 * @param image Device pointer to the image data.
 * @param mask Device pointer to the mask data indicating valid pixels.
 * @param background_mask (Optional) Device pointer to the background mask data. If nullptr, all pixels are considered for background calculation.
 * @param image_pitch The pitch (width in bytes) of the image data.
 * @param mask_pitch The pitch (width in bytes) of the mask data.
 * @param width The width of the image.
 * @param height The height of the image.
 * @param x The x-coordinate of the current pixel.
 * @param y The y-coordinate of the current pixel.
 * @param kernel_width The radius of the kernel in the x-direction.
 * @param kernel_height The radius of the kernel in the y-direction.
 * @param sum (Output) The sum of the valid pixels in the neighborhood.
 * @param sumsq (Output) The sum of squares of the valid pixels in the neighborhood.
 * @param n (Output) The count of valid pixels in the neighborhood.
 */
__device__ void calculate_sums(pixel_t *image,
                               uint8_t *mask,
                               uint8_t *background_mask,
                               size_t image_pitch,
                               size_t mask_pitch,
                               int width,
                               int height,
                               int x,
                               int y,
                               int kernel_width,
                               int kernel_height,
                               uint &sum,
                               size_t &sumsq,
                               uint8_t &n) {
    sum = 0;
    sumsq = 0;
    n = 0;

    for (int row = max(0, y - kernel_height); row < min(y + kernel_height + 1, height);
         ++row) {
        int row_offset = image_pitch * row;
        int mask_offset = mask_pitch * row;
        for (int col = max(0, x - kernel_width); col < min(x + kernel_width + 1, width);
             ++col) {
            pixel_t pixel = image[row_offset + col];
            uint8_t mask_pixel = mask[mask_offset + col];
            bool include_pixel = mask_pixel != 0;  // If the pixel is valid
            if (background_mask != nullptr) {
                uint8_t background_mask_pixel = background_mask[mask_offset + col];
                include_pixel =
                  include_pixel
                  && (background_mask_pixel
                      == MASKED_PIXEL);  // And is NOT a survivor from the erosion process
            }
            if (include_pixel) {
                sum += pixel;
                sumsq += pixel * pixel;
                n += 1;
            }
        }
    }
}

/**
 * @brief Determine if the current pixel is a strong pixel.
 * @param sum The sum of the valid pixels in the neighborhood.
 * @param sumsq The sum of squares of the valid pixels in the neighborhood.
 * @param n The count of valid pixels in the neighborhood.
 * @param this_pixel The intensity value of the current pixel.
 * @return True if the current pixel is a strong pixel, false otherwise.
 */
__device__ bool is_strong_pixel(uint sum, size_t sumsq, uint8_t n, pixel_t this_pixel) {
    constexpr float n_sig_s = 3.0f;
    constexpr float n_sig_b = 6.0f;

    float sum_f = static_cast<float>(sum);
    float sumsq_f = static_cast<float>(sumsq);

    float mean = sum_f / n;
    float variance = (n * sumsq_f - (sum_f * sum_f)) / (n * (n - 1));
    float dispersion = variance / mean;
    float background_threshold = 1 + n_sig_b * sqrt(2.0f / (n - 1));
    bool not_background = dispersion > background_threshold;
    float signal_threshold = mean + n_sig_s * sqrt(mean);
    bool is_signal = this_pixel > signal_threshold;

    return not_background && is_signal;
}
#pragma endregion Spotfinding Functions

#pragma region Spotfinding Kernels
/**
 * @brief CUDA kernel to perform spotfinding using a dispersion-based algorithm.
 * 
 * This kernel identifies strong pixels in the image based on analysis of the pixel neighborhood.
 * 
 * @param image Device pointer to the image data.
 * @param image_pitch The pitch (width in bytes) of the image data.
 * @param mask Device pointer to the mask data indicating valid pixels.
 * @param background_mask (Optional) Device pointer to the background mask data. If nullptr, all pixels are considered for background calculation.
 * @param mask_pitch The pitch (width in bytes) of the mask data.
 * @param width The width of the image.
 * @param height The height of the image.
 * @param max_valid_pixel_value The maximum valid trusted pixel value.
 * @param kernel_width The radius of the kernel in the x-direction.
 * @param kernel_height The radius of the kernel in the y-direction.
 * @param result_strong (Output) Device pointer for the strong pixel mask data to be written to.
 */
__global__ void do_spotfinding_dispersion(pixel_t *image,
                                          size_t image_pitch,
                                          uint8_t *mask,
                                          uint8_t *background_mask,
                                          size_t mask_pitch,
                                          int width,
                                          int height,
                                          pixel_t max_valid_pixel_value,
                                          int kernel_width,
                                          int kernel_height,
                                          uint8_t *result_strong) {
    image = image + (image_pitch * height * blockIdx.z);
    // result_sum = result_sum + (image_pitch * height * blockIdx.z);
    // result_sumsq = result_sumsq + (image_pitch * height * blockIdx.z);
    // result_n = result_n + (mask_pitch * height * blockIdx.z);
    result_strong = result_strong + (mask_pitch * height * blockIdx.z);

    auto block = cg::this_thread_block();
    // auto warp = cg::tiled_partition<32>(block);
    // int warpId = warp.meta_group_rank();
    // int lane = warp.thread_rank();

    uint sum = 0;
    size_t sumsq = 0;
    uint8_t n = 0;

    int x = block.group_index().x * block.group_dim().x + block.thread_index().x;
    int y = block.group_index().y * block.group_dim().y + block.thread_index().y;

    // Don't calculate for masked pixels
    pixel_t this_pixel = image[y * image_pitch + x];
    bool px_is_valid =
      mask[y * mask_pitch + x] != 0 && this_pixel <= max_valid_pixel_value;

    if (px_is_valid) {
        calculate_sums(image,
                       mask,
                       background_mask,
                       image_pitch,
                       mask_pitch,
                       width,
                       height,
                       x,
                       y,
                       kernel_width,
                       kernel_height,
                       sum,
                       sumsq,
                       n);
    }

    if (x < width && y < height) {
        // result_sum[x + image_pitch * y] = sum;
        // result_sumsq[x + image_pitch * y] = sumsq;
        // result_n[x + mask_pitch * y] = n;

        // Calculate the thresholding
        if (px_is_valid && n > 1) {
            bool is_strong_pixel_flag = is_strong_pixel(sum, sumsq, n, this_pixel);
            result_strong[x + mask_pitch * y] = is_strong_pixel_flag;
        } else {
            result_strong[x + mask_pitch * y] = 0;
        }
    }
}
/**
 * @brief Kernel for computing the basic threshold based on variance and mean.
 * @param image Pointer to the input image data.
 * @param mask Pointer to the mask data indicating valid pixels.
 * @param result_mask Pointer to the output mask data where results will be stored.
 * @param image_pitch The pitch (width in bytes) of the image data.
 * @param mask_pitch The pitch (width in bytes) of the mask data.
 * @param width The width of the image.
 * @param height The height of the image.
 * @param max_valid_pixel_value The maximum valid trusted pixel value.
 * @param min_count Minimum number of valid pixels required to be considered a valid spot.
 * @param threshold The global threshold for intensity.
 * @param n_sig_b Background noise significance level.
 * @param n_sig_s Signal significance level.
 */
__global__ void compute_threshold_kernel(pixel_t *image,
                                         uint8_t *mask,
                                         uint8_t *result_mask,
                                         size_t image_pitch,
                                         size_t mask_pitch,
                                         int width,
                                         int height,
                                         pixel_t max_valid_pixel_value,
                                         int kernel_width,
                                         int kernel_height,
                                         int min_count,
                                         float n_sig_b,
                                         float n_sig_s) {
    // Move pointers to the correct slice
    image = image + (image_pitch * height * blockIdx.z);
    result_mask = result_mask + (mask_pitch * height * blockIdx.z);

    auto block = cg::this_thread_block();

    // Initialize variables for computing the local sum and count
    uint sum = 0;
    size_t sumsq = 0;
    uint8_t n = 0;

    // Calculate the pixel coordinates
    int x = block.group_index().x * block.group_dim().x + block.thread_index().x;
    int y = block.group_index().y * block.group_dim().y + block.thread_index().y;

    // Calculate the index of the pixel in the image and mask data
    int index = y * image_pitch + x;
    pixel_t this_pixel = image[index];

    // Check if the pixel is masked and below the maximum valid pixel value
    bool px_is_valid = mask[index] != 0 && this_pixel <= max_valid_pixel_value;

    if (px_is_valid) {
        calculate_sums(image,
                       mask,
                       nullptr,
                       image_pitch,
                       mask_pitch,
                       width,
                       height,
                       x,
                       y,
                       kernel_width,
                       kernel_height,
                       sum,
                       sumsq,
                       n);
    }

    if (x < width && y < height) {
        // Calculate the thresholding
        if (px_is_valid && n > 1) {
            float sum_f = static_cast<float>(sum);
            float sumsq_f = static_cast<float>(sumsq);

            float mean = sum_f / n;
            float variance = (n * sumsq_f - (sum_f * sum_f)) / (n * (n - 1));
            float dispersion = variance / mean;
            float background_threshold = 1 + n_sig_b * sqrt(2.0f / (n - 1));
            bool not_background = dispersion > background_threshold;
            float signal_threshold = mean + n_sig_s * sqrt(mean);
            bool is_signal = this_pixel > signal_threshold;

            result_mask[x + mask_pitch * y] = not_background && is_signal;
        } else {
            result_mask[x + mask_pitch * y] = 0;
        }
    }
}

/**
 * @brief Kernel for computing the dispersion threshold.
 * @param image Pointer to the input image data.
 * @param mask Pointer to the mask data indicating valid pixels.
 * @param result_mask Pointer to the output mask data where results will be stored.
 * @param image_pitch The pitch (width in bytes) of the image data.
 * @param mask_pitch The pitch (width in bytes) of the mask data.
 * @param width The width of the image.
 * @param height The height of the image.
 * @param max_valid_pixel_value The maximum valid trusted pixel value.
 * @param kernel_width The radius of the kernel in the x-direction.
 * @param kernel_height The radius of the kernel in the y-direction.
 * @param min_count Minimum number of valid pixels required to be considered a valid spot.
 * @param nsig_b Background noise significance level.
 * @param nsig_s Signal significance level.
 */
__global__ void compute_dispersion_threshold_kernel(pixel_t *image,
                                                    uint8_t *mask,
                                                    uint8_t *result_mask,
                                                    size_t image_pitch,
                                                    size_t mask_pitch,
                                                    int width,
                                                    int height,
                                                    pixel_t max_valid_pixel_value,
                                                    int kernel_width,
                                                    int kernel_height,
                                                    int min_count,
                                                    float n_sig_b,
                                                    float n_sig_s) {
    // Move pointers to the correct slice
    image = image + (image_pitch * height * blockIdx.z);
    result_mask = result_mask + (mask_pitch * height * blockIdx.z);

    auto block = cg::this_thread_block();

    // Initialize variables for computing the local sum and count
    uint sum = 0;
    size_t sumsq = 0;
    uint8_t n = 0;

    // Calculate the pixel coordinates
    int x = block.group_index().x * block.group_dim().x + block.thread_index().x;
    int y = block.group_index().y * block.group_dim().y + block.thread_index().y;

    // Calculate the index of the pixel in the image and mask data
    int index = y * image_pitch + x;
    pixel_t this_pixel = image[index];

    // Check if the pixel is masked and below the maximum valid pixel value
    bool px_is_valid = mask[index] != 0 && this_pixel <= max_valid_pixel_value;

    if (px_is_valid) {
        calculate_sums(image,
                       mask,
                       nullptr,
                       image_pitch,
                       mask_pitch,
                       width,
                       height,
                       x,
                       y,
                       kernel_width,
                       kernel_height,
                       sum,
                       sumsq,
                       n);
    }

    if (x < width && y < height) {
        // Calculate the thresholding
        if (px_is_valid && n > 1) {
            float sum_f = static_cast<float>(sum);
            float sumsq_f = static_cast<float>(sumsq);

            float mean = sum_f / n;
            float variance = (n * sumsq_f - (sum_f * sum_f)) / (n * (n - 1));
            float dispersion = variance / mean;
            float background_threshold = 1 + n_sig_b * sqrt(2.0f / (n - 1));
            bool not_background = dispersion > background_threshold;

            result_mask[x + mask_pitch * y] = not_background;
        } else {
            result_mask[x + mask_pitch * y] = 0;
        }
    }
}

/**
 * @brief Kernel for computing the final threshold after dispersion mask.
 * @param image Pointer to the input image data.
 * @param mask Pointer to the mask data indicating valid pixels.
 * @param dispersion_mask Pointer to the dispersion mask used for extended algorithm.
 * @param result_mask Pointer to the output mask data where results will be stored.
 * @param image_pitch The pitch (width in bytes) of the image data.
 * @param mask_pitch The pitch (width in bytes) of the mask data.
 * @param width The width of the image.
 * @param height The height of the image.
 * @param max_valid_pixel_value The maximum valid trusted pixel value.
 * @param nsig_s Signal significance level.
 * @param threshold Global threshold for the intensity.
 */
__global__ void compute_final_threshold_kernel(pixel_t *image,
                                               uint8_t *mask,
                                               uint8_t *dispersion_mask,
                                               uint8_t *result_mask,
                                               size_t image_pitch,
                                               size_t mask_pitch,
                                               int width,
                                               int height,
                                               pixel_t max_valid_pixel_value,
                                               int kernel_width,
                                               int kernel_height,
                                               float n_sig_s,
                                               float threshold) {
    // Move pointers to the correct slice
    image = image + (image_pitch * height * blockIdx.z);
    result_mask = result_mask + (mask_pitch * height * blockIdx.z);

    auto block = cg::this_thread_block();

    // Initialize variables for computing the local sum and count
    uint sum = 0;
    size_t sumsq = 0;
    uint8_t n = 0;

    // Calculate the pixel coordinates
    int x = block.group_index().x * block.group_dim().x + block.thread_index().x;
    int y = block.group_index().y * block.group_dim().y + block.thread_index().y;

    // Calculate the index of the pixel in the image and mask data
    int index = y * image_pitch + x;
    pixel_t this_pixel = image[index];

    // Check if the pixel is masked and below the maximum valid pixel value
    bool px_is_valid = mask[index] != 0 && this_pixel <= max_valid_pixel_value;

    if (px_is_valid) {
        calculate_sums(image,
                       mask,
                       dispersion_mask,
                       image_pitch,
                       mask_pitch,
                       width,
                       height,
                       x,
                       y,
                       kernel_width,
                       kernel_height,
                       sum,
                       sumsq,
                       n);
    }

    if (x < width && y < height) {
        // Calculate the thresholding
        if (px_is_valid && n > 1) {
            float sum_f = static_cast<float>(sum);

            bool disp_mask = dispersion_mask[index] != 0;
            bool global_mask = image[index] > threshold;
            float mean = sum_f / n;
            bool local_mask = image[index] >= (mean + n_sig_s * sqrtf(mean));

            result_mask[index] = disp_mask && global_mask && local_mask;
        } else {
            result_mask[index] = 0;
        }
    }
}
#pragma endregion Spotfinding Kernel

#pragma region Launch Wrappers
/**
 * @brief Wrapper function to call the dispersion-based spotfinding algorithm.
 * This function launches the `compute_dispersion_threshold_kernel` to perform
 * the spotfinding based on the basic dispersion threshold.
 *
 * @param blocks The dimensions of the grid of blocks.
 * @param threads The dimensions of the grid of threads within each block.
 * @param shared_memory The size of shared memory required per block (in bytes).
 * @param stream The CUDA stream to execute the kernel.
 * @param image PitchedMalloc object for the image data.
 * @param mask PitchedMalloc object for the mask data indicating valid pixels.
 * @param width The width of the image.
 * @param height The height of the image.
 * @param max_valid_pixel_value The maximum valid trusted pixel value.
 * @param result_strong (Output) Device pointer for the strong pixel mask data to be written to.
 * @param min_count The minimum number of valid pixels required in the local neighborhood. Default is 3.
 * @param nsig_b The background noise significance level. Default is 6.0.
 * @param nsig_s The signal significance level. Default is 3.0.
 */
void call_do_spotfinding_dispersion(dim3 blocks,
                                    dim3 threads,
                                    size_t shared_memory,
                                    cudaStream_t stream,
                                    PitchedMalloc<pixel_t> &image,
                                    PitchedMalloc<uint8_t> &mask,
                                    int width,
                                    int height,
                                    pixel_t max_valid_pixel_value,
                                    uint8_t *result_strong,
                                    int min_count,
                                    float nsig_b,
                                    float nsig_s) {
    /// One-direction width of kernel. Total kernel span is (K_W * 2 + 1)
    constexpr int basic_kernel_width = 3;
    /// One-direction height of kernel. Total kernel span is (K_H * 2 + 1)
    constexpr int basic_kernel_height = 3;

    // Launch the dispersion threshold kernel
    // compute_threshold_kernel<<<blocks, threads, shared_memory, stream>>>(
    //     image.get(),          // Image data pointer
    //     mask.get(),           // Mask data pointer
    //     result_strong,        // Output mask pointer
    //     image.pitch,          // Image pitch
    //     mask.pitch,           // Mask pitch
    //     width,                // Image width
    //     height,               // Image height
    //     max_valid_pixel_value,// Maximum valid pixel value
    //     basic_kernel_width,   // Kernel width
    //     basic_kernel_height,  // Kernel height
    //     min_count,            // Minimum count
    //     nsig_b,               // Background significance level
    //     nsig_s                // Signal significance level
    // );

    do_spotfinding_dispersion<<<blocks, threads, shared_memory, stream>>>(
      image.get(),
      image.pitch,
      mask.get(),
      nullptr,  // No background mask
      mask.pitch,
      width,
      height,
      max_valid_pixel_value,
      basic_kernel_width,
      basic_kernel_height,
      result_strong);

    cudaStreamSynchronize(
      stream);  // Synchronize the CUDA stream to ensure the kernel is complete
}

/**
 * @brief Wrapper function to call the extended dispersion-based spotfinding algorithm.
 * This function launches the `compute_final_threshold_kernel` for final thresholding
 * after applying the dispersion mask and the `compute_dispersion_threshold_kernel`
 * for initial thresholding.
 *
 * @param blocks The dimensions of the grid of blocks.
 * @param threads The dimensions of the grid of threads within each block.
 * @param shared_memory The size of shared memory required per block (in bytes).
 * @param stream The CUDA stream to execute the kernel.
 * @param image PitchedMalloc object for the image data.
 * @param mask PitchedMalloc object for the mask data indicating valid pixels.
 * @param width The width of the image.
 * @param height The height of the image.
 * @param max_valid_pixel_value The maximum valid trusted pixel value.
 * @param result_strong (Output) Device pointer for the strong pixel mask data to be written to.
 * @param do_writeout Flag to indicate if the output should be written to file. Default is false.
 * @param min_count The minimum number of valid pixels required in the local neighborhood. Default is 3.
 * @param nsig_b The background noise significance level. Default is 6.0.
 * @param nsig_s The signal significance level. Default is 3.0.
 * @param threshold The global threshold for intensity values. Default is 10.0.
 */
void call_do_spotfinding_extended(dim3 blocks,
                                  dim3 threads,
                                  size_t shared_memory,
                                  cudaStream_t stream,
                                  PitchedMalloc<pixel_t> &image,
                                  PitchedMalloc<uint8_t> &mask,
                                  int width,
                                  int height,
                                  pixel_t max_valid_pixel_value,
                                  uint8_t *result_strong,
                                  bool do_writeout,
                                  int min_count,
                                  float nsig_b,
                                  float nsig_s,
                                  float threshold) {
    // Allocate intermediate buffer for the dispersion mask on the device
    PitchedMalloc<uint8_t> d_dispersion_mask(width, height);

    constexpr int first_pass_kernel_radius = 3;

    // First pass: Perform the initial dispersion thresholding
    {
        printf("First pass\n");
        // First pass: Perform the initial dispersion thresholding
        compute_dispersion_threshold_kernel<<<blocks, threads, shared_memory, stream>>>(
          image.get(),               // Image data pointer
          mask.get(),                // Mask data pointer
          d_dispersion_mask.get(),   // Output dispersion mask pointer
          image.pitch,               // Image pitch
          mask.pitch,                // Mask pitch
          width,                     // Image width
          height,                    // Image height
          max_valid_pixel_value,     // Maximum valid pixel value
          first_pass_kernel_radius,  // Kernel radius
          first_pass_kernel_radius,  // Kernel radius
          min_count,                 // Minimum count
          nsig_b,                    // Background significance level
          nsig_s                     // Signal significance level
        );
        cudaStreamSynchronize(
          stream);  // Synchronize the CUDA stream to ensure the first pass is complete

        printf("First pass complete\n");
        // Optional: Write out the first pass result if needed
        if (do_writeout) {
            // Function to transform the pixel values: if non-zero, set to 0, otherwise set to 255
            auto invert_pixel = [](uint8_t pixel) -> uint8_t {
                return pixel ? 0 : 255;
            };

            // Usage in your existing code
            save_device_data_to_png(
              d_dispersion_mask.get(),          // Device pointer to the 2D array
              d_dispersion_mask.pitch_bytes(),  // Device pitch in bytes
              width,                            // Width of the image
              height,                           // Height of the image
              stream,                           // CUDA stream
              "first_pass_dispersion_result",   // Output filename
              invert_pixel                      // Pixel transformation function
            );
        }
    }

    /*
     * Erode the first pass results.
     * The surviving pixels are then used as a mask to exclude them
     * from the background calculation in the second pass.
    */
    {
        dim3 threads_per_erosion_block(32, 32);
        dim3 erosion_blocks(
          (width + threads_per_erosion_block.x - 1) / threads_per_erosion_block.x,
          (height + threads_per_erosion_block.y - 1) / threads_per_erosion_block.y);

        // Calculate the shared memory size for the erosion kernel
        size_t erosion_shared_memory =
          (threads_per_erosion_block.x + 2 * first_pass_kernel_radius)
          * (threads_per_erosion_block.y + 2 * first_pass_kernel_radius)
          * sizeof(uint8_t);

        // Perform erosion
        erosion_kernel<<<erosion_blocks,
                         threads_per_erosion_block,
                         erosion_shared_memory,
                         stream>>>(d_dispersion_mask.get(),
                                   d_dispersion_mask.pitch_bytes(),
                                   width,
                                   height,
                                   first_pass_kernel_radius);
        cudaStreamSynchronize(stream);

        // Print the erosion result if needed
        if (do_writeout) {
            // Function to transform the pixel values: if non-zero, set to 0, otherwise set to 255
            auto invert_pixel = [](uint8_t pixel) -> uint8_t {
                return pixel ? 0 : 255;
            };

            save_device_data_to_png(
              d_dispersion_mask.get(),          // Device pointer to the 2D array
              d_dispersion_mask.pitch_bytes(),  // Device pitch in bytes
              width,                            // Width of the image
              height,                           // Height of the image
              stream,                           // CUDA stream
              "eroded_dispersion_result",       // Output filename
              invert_pixel                      // Pixel transformation function
            );
        }
    }

    constexpr int second_pass_kernel_radius = 5;

    printf("Second pass\n");
    // Second pass: Perform the final thresholding using the dispersion mask
    compute_final_threshold_kernel<<<blocks, threads, shared_memory, stream>>>(
      image.get(),                // Image data pointer
      mask.get(),                 // Mask data pointer
      d_dispersion_mask.get(),    // Dispersion mask pointer
      result_strong,              // Output result mask pointer
      image.pitch,                // Image pitch
      mask.pitch,                 // Mask pitch
      width,                      // Image width
      height,                     // Image height
      max_valid_pixel_value,      // Maximum valid pixel value
      second_pass_kernel_radius,  // Kernel radius
      second_pass_kernel_radius,  // Kernel radius
      nsig_s,                     // Signal significance level
      threshold                   // Global threshold
    );
    cudaStreamSynchronize(
      stream);  // Synchronize the CUDA stream to ensure the second pass is complete

    printf("Second pass complete\n");
    // Optional: Write out the final result if needed
    if (do_writeout) {
<<<<<<< HEAD
        std::vector<uint8_t> host_final_result(width * height);
        cudaMemcpy2DAsync(host_final_result.data(),
                          width,
                          result_strong,
                          mask.pitch_bytes(),
                          width,
                          height,
                          cudaMemcpyDeviceToHost,
                          stream);
        cudaStreamSynchronize(stream);
        for (auto &pixel : host_final_result) {
            pixel = pixel ? 0 : 255;
        }
        static int erosion_mask_counter = 0;
        lodepng::encode("final_extended_threshold_result.png",
                        reinterpret_cast<uint8_t *>(host_final_result.data()),
                        width,
                        height,
                        LCT_RGB);
        // Writeout a list of pixels that are part of the erosion mask
        auto out = fmt::output_file(
          fmt::format("erosion_mask_{:05d}.txt", erosion_mask_counter));
        for (int y = 0, k = 0; y < height; ++y) {
            for (int x = 0; x < width; ++x, ++k) {
                if (!mask_buffer[k]) {
                    out.print("{}, {}\n", x, y);
                }
            }
        }
=======
        // Function to transform the pixel values: if non-zero, set to 0, otherwise set to 255
        auto invert_pixel = [](uint8_t pixel) -> uint8_t { return pixel ? 0 : 255; };

        save_device_data_to_png(result_strong,       // Device pointer to the 2D array
                                mask.pitch_bytes(),  // Device pitch in bytes
                                width,               // Width of the image
                                height,              // Height of the image
                                stream,              // CUDA stream
                                "final_extended_threshold_result",  // Output filename
                                invert_pixel  // Pixel transformation function
        );

        auto is_valid_pixel = [](uint8_t pixel) { return pixel != 0; };

        save_device_data_to_txt(result_strong,       // Device pointer to the 2D array
                                mask.pitch_bytes(),  // Device pitch in bytes
                                width,               // Width of the image
                                height,              // Height of the image
                                stream,              // CUDA stream
                                "final_extended_threshold_result",  // Output filename
                                is_valid_pixel  // Pixel condition function
        );
>>>>>>> 634ef649
    }
}

#pragma endregion Launch Wrappers<|MERGE_RESOLUTION|>--- conflicted
+++ resolved
@@ -830,37 +830,6 @@
     printf("Second pass complete\n");
     // Optional: Write out the final result if needed
     if (do_writeout) {
-<<<<<<< HEAD
-        std::vector<uint8_t> host_final_result(width * height);
-        cudaMemcpy2DAsync(host_final_result.data(),
-                          width,
-                          result_strong,
-                          mask.pitch_bytes(),
-                          width,
-                          height,
-                          cudaMemcpyDeviceToHost,
-                          stream);
-        cudaStreamSynchronize(stream);
-        for (auto &pixel : host_final_result) {
-            pixel = pixel ? 0 : 255;
-        }
-        static int erosion_mask_counter = 0;
-        lodepng::encode("final_extended_threshold_result.png",
-                        reinterpret_cast<uint8_t *>(host_final_result.data()),
-                        width,
-                        height,
-                        LCT_RGB);
-        // Writeout a list of pixels that are part of the erosion mask
-        auto out = fmt::output_file(
-          fmt::format("erosion_mask_{:05d}.txt", erosion_mask_counter));
-        for (int y = 0, k = 0; y < height; ++y) {
-            for (int x = 0; x < width; ++x, ++k) {
-                if (!mask_buffer[k]) {
-                    out.print("{}, {}\n", x, y);
-                }
-            }
-        }
-=======
         // Function to transform the pixel values: if non-zero, set to 0, otherwise set to 255
         auto invert_pixel = [](uint8_t pixel) -> uint8_t { return pixel ? 0 : 255; };
 
@@ -883,7 +852,6 @@
                                 "final_extended_threshold_result",  // Output filename
                                 is_valid_pixel  // Pixel condition function
         );
->>>>>>> 634ef649
     }
 }
 
