--- conflicted
+++ resolved
@@ -185,24 +185,14 @@
  * @param image Device pointer to the image data.
  * @param mask Device pointer to the mask data indicating valid pixels.
  * @param background_mask (Optional) Device pointer to the background mask data. If nullptr, all pixels are considered for background calculation.
-<<<<<<< HEAD
- * @param image_pitch The pitch (width in bytes) of the image data.
- * @param mask_pitch The pitch (width in bytes) of the mask data.
-=======
  * @param image_pitch The pitch of the image data.
  * @param mask_pitch The pitch of the mask data.
->>>>>>> 182445c8
  * @param width The width of the image.
  * @param height The height of the image.
  * @param x The x-coordinate of the current pixel.
  * @param y The y-coordinate of the current pixel.
-<<<<<<< HEAD
- * @param kernel_width The radius of the kernel in the x-direction.
- * @param kernel_height The radius of the kernel in the y-direction.
-=======
  * @param kernel_width The half-width of the kernel (kernel size in x-direction).
  * @param kernel_height The half-height of the kernel (kernel size in y-direction).
->>>>>>> 182445c8
  * @param sum (Output) The sum of the valid pixels in the neighborhood.
  * @param sumsq (Output) The sum of squares of the valid pixels in the neighborhood.
  * @param n (Output) The count of valid pixels in the neighborhood.
@@ -277,28 +267,17 @@
 }
 #pragma endregion Spotfinding Functions
 
-<<<<<<< HEAD
-#pragma region Spotfinding Kernel
-=======
 #pragma region Spotfinding Kernels
->>>>>>> 182445c8
 /**
  * @brief CUDA kernel to perform spotfinding using a dispersion-based algorithm.
  * 
  * This kernel identifies strong pixels in the image based on analysis of the pixel neighborhood.
  * 
  * @param image Device pointer to the image data.
-<<<<<<< HEAD
- * @param image_pitch The pitch (width in bytes) of the image data.
- * @param mask Device pointer to the mask data indicating valid pixels.
- * @param background_mask (Optional) Device pointer to the background mask data. If nullptr, all pixels are considered for background calculation.
- * @param mask_pitch The pitch (width in bytes) of the mask data.
-=======
  * @param image_pitch The pitch of the image data.
  * @param mask Device pointer to the mask data indicating valid pixels.
  * @param background_mask (Optional) Device pointer to the background mask data. If nullptr, all pixels are considered for background calculation.
  * @param mask_pitch The pitch of the mask data.
->>>>>>> 182445c8
  * @param width The width of the image.
  * @param height The height of the image.
  * @param max_valid_pixel_value The maximum valid trusted pixel value.
@@ -371,8 +350,6 @@
         }
     }
 }
-<<<<<<< HEAD
-=======
 /**
  * @brief Kernel for computing the basic threshold based on variance and mean.
  * @param image Pointer to the input image data.
@@ -661,18 +638,14 @@
         result_mask[y * result_mask_pitch + x] = 0;
     }
 }
->>>>>>> 182445c8
 #pragma endregion Spotfinding Kernel
 
 #pragma region Launch Wrappers
 /**
  * @brief Wrapper function to call the dispersion-based spotfinding algorithm.
-<<<<<<< HEAD
-=======
  * This function launches the `compute_dispersion_threshold_kernel` to perform
  * the spotfinding based on the basic dispersion threshold.
  *
->>>>>>> 182445c8
  * @param blocks The dimensions of the grid of blocks.
  * @param threads The dimensions of the grid of threads within each block.
  * @param shared_memory The size of shared memory required per block (in bytes).
@@ -683,12 +656,9 @@
  * @param height The height of the image.
  * @param max_valid_pixel_value The maximum valid trusted pixel value.
  * @param result_strong (Output) Device pointer for the strong pixel mask data to be written to.
-<<<<<<< HEAD
-=======
  * @param min_count The minimum number of valid pixels required in the local neighborhood. Default is 3.
  * @param n_sig_b The background noise significance level. Default is 6.0.
  * @param n_sig_s The signal significance level. Default is 3.0.
->>>>>>> 182445c8
  */
 void call_do_spotfinding_dispersion(dim3 blocks,
                                     dim3 threads,
@@ -699,192 +669,15 @@
                                     int width,
                                     int height,
                                     pixel_t max_valid_pixel_value,
-<<<<<<< HEAD
-                                    uint8_t *result_strong) {
-=======
                                     PitchedMalloc<uint8_t> *result_strong,
                                     int min_count,
                                     float n_sig_b,
                                     float n_sig_s) {
->>>>>>> 182445c8
     /// One-direction width of kernel. Total kernel span is (K_W * 2 + 1)
     constexpr int basic_kernel_width = 3;
     /// One-direction height of kernel. Total kernel span is (K_H * 2 + 1)
     constexpr int basic_kernel_height = 3;
 
-<<<<<<< HEAD
-    do_spotfinding_dispersion<<<blocks, threads, shared_memory, stream>>>(
-      image.get(),
-      image.pitch,
-      mask.get(),
-      nullptr,  // No background mask
-      mask.pitch,
-      width,
-      height,
-      max_valid_pixel_value,
-      basic_kernel_width,
-      basic_kernel_height,
-      result_strong);
-}
-
-/**
- * @brief Wrapper function to call the extended spotfinding algorithm.
- * @param blocks The dimensions of the grid of blocks.
- * @param threads The dimensions of the grid of threads within each block.
- * @param shared_memory The size of shared memory required per block (in bytes).
- * @param stream The CUDA stream to execute the kernel.
- * @param image PitchedMalloc object for the image data.
- * @param mask PitchedMalloc object for the mask data indicating valid pixels.
- * @param width The width of the image.
- * @param height The height of the image.
- * @param max_valid_pixel_value The maximum valid trusted pixel value.
- * @param result_strong (Output) Device pointer for the strong pixel mask data to be written to.
- */
-void call_do_spotfinding_extended(dim3 blocks,
-                                  dim3 threads,
-                                  size_t shared_memory,
-                                  cudaStream_t stream,
-                                  PitchedMalloc<pixel_t> &image,
-                                  PitchedMalloc<uint8_t> &mask,
-                                  int width,
-                                  int height,
-                                  pixel_t max_valid_pixel_value,
-                                  uint8_t *result_strong,
-                                  bool do_writeout) {
-    // Output from the first pass of spotfinding which gets eroded in place
-    PitchedMalloc<uint8_t> d_first_pass_strong_pixels(width, height);
-
-    constexpr int first_pass_kernel_radius = 3;
-
-    // Print max_valid_pixel_value
-    printf("max_valid_pixel_value: %d\n", max_valid_pixel_value);
-
-    // Do the first step of spotfinding
-    do_spotfinding_dispersion<<<blocks, threads, shared_memory, stream>>>(
-      image.get(),
-      image.pitch,
-      mask.get(),
-      nullptr,  // No background mask
-      mask.pitch,
-      width,
-      height,
-      max_valid_pixel_value,
-      first_pass_kernel_radius,  // One-direction width of kernel. Total kernel span is (width * 2 + 1)
-      first_pass_kernel_radius,  // One-direction height of kernel. Total kernel span is (height * 2 + 1)
-      d_first_pass_strong_pixels.get());
-    cudaStreamSynchronize(stream);
-
-    // Print the first pass result to png
-    if (do_writeout) {
-        auto buffer = std::vector<uint8_t>(width * height);
-        cudaMemcpy2DAsync(buffer.data(),
-                          width,
-                          d_first_pass_strong_pixels.get(),
-                          d_first_pass_strong_pixels.pitch_bytes(),
-                          width,
-                          height,
-                          cudaMemcpyDeviceToHost,
-                          stream);
-        for (auto &pixel : buffer) {
-            pixel = pixel ? 0 : 255;
-        }
-        lodepng::encode("first_pass_result.png",
-                        reinterpret_cast<uint8_t *>(buffer.data()),
-                        width,
-                        height,
-                        LCT_GREY);
-    }
-
-    /*
-     * Erode the first pass results.
-     * The surviving pixels are then used as a mask to exclude them
-     * from the background calculation in the second pass.
-    */
-
-    {  // Get erosion results
-        dim3 threads_per_erosion_block(32, 32);
-        dim3 erosion_blocks(
-          (width + threads_per_erosion_block.x - 1) / threads_per_erosion_block.x,
-          (height + threads_per_erosion_block.y - 1) / threads_per_erosion_block.y);
-
-        // Calculate the shared memory size for the erosion kernel
-        size_t erosion_shared_memory =
-          (threads_per_erosion_block.x + 2 * first_pass_kernel_radius)
-          * (threads_per_erosion_block.y + 2 * first_pass_kernel_radius)
-          * sizeof(uint8_t);
-
-        // Perform erosion
-        erosion_kernel<<<erosion_blocks,
-                         threads_per_erosion_block,
-                         erosion_shared_memory,
-                         stream>>>(d_first_pass_strong_pixels.get(),
-                                   d_first_pass_strong_pixels.pitch_bytes(),
-                                   width,
-                                   height,
-                                   first_pass_kernel_radius);
-        cudaStreamSynchronize(stream);
-    }
-    if (do_writeout) {
-        // Print the erosion mask to png
-        auto mask_buffer = std::vector<uint8_t>(width * height);
-        cudaMemcpy2DAsync(mask_buffer.data(),
-                          width,
-                          d_first_pass_strong_pixels.get(),
-                          d_first_pass_strong_pixels.pitch_bytes(),
-                          width,
-                          height,
-                          cudaMemcpyDeviceToHost,
-                          stream);
-        // Create an RGB buffer to store the image data
-        auto image_mask =
-          std::vector<std::array<uint8_t, 3>>(width * height, {0, 0, 0});
-
-        for (int y = 0, k = 0; y < height; ++y) {
-            for (int x = 0; x < width; ++x, ++k) {
-                image_mask[k] = {255, 0, 0};  // Default to white
-                if (mask_buffer[k]) {
-                    image_mask[k] = {
-                      255,
-                      255,
-                      255};  // Set to red if the pixel is part of the erosion mask
-                }
-            }
-        }
-        static int erosion_mask_counter = 0;
-        lodepng::encode("erosion_mask.png",
-                        reinterpret_cast<uint8_t *>(image_mask.data()),
-                        width,
-                        height,
-                        LCT_RGB);
-        // Writeout a list of pixels that are part of the erosion mask
-        auto out = fmt::output_file(
-          fmt::format("erosion_mask_{:05d}.txt", erosion_mask_counter));
-        for (int y = 0, k = 0; y < height; ++y) {
-            for (int x = 0; x < width; ++x, ++k) {
-                if (!mask_buffer[k]) {
-                    out.print("{}, {}\n", x, y);
-                }
-            }
-        }
-    }
-
-    constexpr int second_pass_kernel_radius = 5;
-    // Perform the second step of spotfinding
-    do_spotfinding_dispersion<<<blocks, threads, shared_memory, stream>>>(
-      image.get(),
-      image.pitch,
-      mask.get(),
-      d_first_pass_strong_pixels.get(),
-      mask.pitch,
-      width,
-      height,
-      max_valid_pixel_value,
-      second_pass_kernel_radius,
-      second_pass_kernel_radius,
-      result_strong);
-    cudaStreamSynchronize(stream);
-}
-=======
     // Launch the dispersion threshold kernel
     compute_threshold_kernel<<<blocks, threads, shared_memory, stream>>>(
       image.get(),            // Image data pointer
@@ -1149,5 +942,4 @@
     }
 }
 
->>>>>>> 182445c8
 #pragma endregion Launch Wrappers